version: 2.1

# the default pipeline parameters, which will be updated according to
# the results of the path-filtering orb
parameters:
  lint_only:
    type: boolean
    default: true

jobs:
  lint:
    docker:
      - image: cimg/python:3.7.4
    steps:
      - checkout
      - run:
          name: Install pre-commit hook
          command: |
            pip install pre-commit
            pre-commit install
      - run:
          name: Linting
          command: pre-commit run --all-files
      - run:
          name: Check docstring coverage
          command: |
            pip install interrogate
            interrogate -v --ignore-init-method --ignore-module --ignore-nested-functions --ignore-magic --ignore-regex "__repr__" --fail-under 75 mmseg
  build_cpu:
    parameters:
      # The python version must match available image tags in
      # https://circleci.com/developer/images/image/cimg/python
      python:
        type: string
      torch:
        type: string
      torchvision:
        type: string
    docker:
      - image: cimg/python:<< parameters.python >>
    resource_class: large
    steps:
      - checkout
      - run:
          name: Install Libraries
          command: |
            sudo apt-get update
            sudo apt-get install -y ninja-build libglib2.0-0 libsm6 libxrender-dev libxext6 libgl1-mesa-glx libjpeg-dev zlib1g-dev libtinfo-dev libncurses5
      - run:
          name: Configure Python & pip
          command: |
            pip install --upgrade pip
            pip install wheel
      - run:
          name: Install PyTorch
          command: |
            python -V
            pip install torch==<< parameters.torch >>+cpu torchvision==<< parameters.torchvision >>+cpu -f https://download.pytorch.org/whl/torch_stable.html
      - run:
          name: Install mmseg dependencies
          command: |
<<<<<<< HEAD
            pip install git+https://github.com/open-mmlab/mmengine.git@main
            pip install -U openmim
            mim install 'mmcv>=2.0.0rc1'
            pip install git+https://github.com/open-mmlab/mmclassification@dev-1.x
            pip install -r requirements/tests.txt -r requirements/optional.txt
=======
            python -m pip install git+https://github.com/open-mmlab/mmengine.git@main
            python -m pip install -U openmim 'importlib-metadata<2'
            python -m mim install 'mmcv>=2.0.0rc1'
            python -m pip install git+https://github.com/open-mmlab/mmclassification.git@dev-1.x
            python -m pip install -r requirements/tests.txt -r requirements/optional.txt
>>>>>>> fd6e42de
      - run:
          name: Build and install
          command: |
            pip install -e .
      - run:
          name: Skip timm unittests and generate coverage report
          command: |
            python -m coverage run --branch --source mmseg -m pytest tests/ --ignore tests/test_models/test_backbones/test_timm_backbone.py
            python -m coverage xml
            python -m coverage report -m
<<<<<<< HEAD
=======
      - run:
          name: Skip timm unittests and generate coverage report
          command: |
            python -m coverage run --branch --source mmseg -m pytest tests/ --ignore tests/test_models/test_backbones/test_timm_backbone.py
            python -m coverage xml
            python -m coverage report -m
>>>>>>> fd6e42de
  build_cuda:
    parameters:
      torch:
        type: string
      cuda:
        type: enum
        enum: ["10.1", "10.2", "11.1"]
      cudnn:
        type: integer
        default: 7
    machine:
      image: ubuntu-2004-cuda-11.4:202110-01
      # docker_layer_caching: true
    resource_class: gpu.nvidia.small
    steps:
      - checkout
      - run:
          # Cloning repos in VM since Docker doesn't have access to the private key
          name: Clone Repos
          command: |
            git clone -b main --depth 1 https://github.com/open-mmlab/mmengine.git /home/circleci/mmengine
            git clone -b dev-1.x --depth 1 https://github.com/open-mmlab/mmclassification.git /home/circleci/mmclassification
      - run:
          name: Build Docker image
          command: |
            docker build .circleci/docker -t mmseg:gpu --build-arg PYTORCH=<< parameters.torch >> --build-arg CUDA=<< parameters.cuda >> --build-arg CUDNN=<< parameters.cudnn >>
            docker run --gpus all -t -d -v /home/circleci/project:/mmseg -v /home/circleci/mmengine:/mmengine -v /home/circleci/mmclassification:/mmclassification -w /mmseg --name mmseg mmseg:gpu
      - run:
          name: Install mmseg dependencies
          command: |
            docker exec mmseg pip install -e /mmengine
<<<<<<< HEAD
            docker exec mmseg pip install -U openmim
=======
            docker exec mmseg pip install -U openmim 'importlib-metadata<2'
>>>>>>> fd6e42de
            docker exec mmseg mim install 'mmcv>=2.0.0rc1'
            docker exec mmseg pip install -e /mmclassification
            docker exec mmseg pip install -r requirements/tests.txt -r requirements/optional.txt
      - run:
          name: Build and install
          command: |
            docker exec mmseg pip install -e .
      - run:
          name: Run unittests but skip timm unittests
          command: |
            docker exec mmseg pytest tests/ --ignore tests/test_models/test_backbones/test_timm_backbone.py
workflows:
  pr_stage_lint:
    when: << pipeline.parameters.lint_only >>
    jobs:
      - lint:
          name: lint
          filters:
            branches:
              ignore:
                - dev-1.x
                - 1.x
                - master
  pr_stage_test:
    when:
      not:
        << pipeline.parameters.lint_only >>
    jobs:
      - lint:
          name: lint
          filters:
            branches:
              ignore:
                - dev-1.x
                - 1.x
                - master
      - build_cpu:
          name: minimum_version_cpu
          torch: 1.6.0
          torchvision: 0.7.0
          python: 3.6.9  # The lowest python 3.6.x version available on CircleCI images
          requires:
            - lint
      - build_cpu:
          name: maximum_version_cpu
          torch: 1.12.1
          torchvision: 0.13.1
          python: 3.9.0
          requires:
            - minimum_version_cpu
      - hold:
          type: approval
          requires:
            - maximum_version_cpu
      - build_cuda:
          name: mainstream_version_gpu
          torch: 1.8.1
          # Use double quotation mark to explicitly specify its type
          # as string instead of number
          cuda: "10.2"
          requires:
            - hold
  merge_stage_test:
    when:
      not:
        << pipeline.parameters.lint_only >>
    jobs:
      - build_cuda:
          name: minimum_version_gpu
          torch: 1.6.0
          # Use double quotation mark to explicitly specify its type
          # as string instead of number
          cuda: "10.1"
          filters:
            branches:
              only:
                - dev-1.x
                - 1.x
                - master<|MERGE_RESOLUTION|>--- conflicted
+++ resolved
@@ -59,19 +59,11 @@
       - run:
           name: Install mmseg dependencies
           command: |
-<<<<<<< HEAD
             pip install git+https://github.com/open-mmlab/mmengine.git@main
             pip install -U openmim
             mim install 'mmcv>=2.0.0rc1'
             pip install git+https://github.com/open-mmlab/mmclassification@dev-1.x
             pip install -r requirements/tests.txt -r requirements/optional.txt
-=======
-            python -m pip install git+https://github.com/open-mmlab/mmengine.git@main
-            python -m pip install -U openmim 'importlib-metadata<2'
-            python -m mim install 'mmcv>=2.0.0rc1'
-            python -m pip install git+https://github.com/open-mmlab/mmclassification.git@dev-1.x
-            python -m pip install -r requirements/tests.txt -r requirements/optional.txt
->>>>>>> fd6e42de
       - run:
           name: Build and install
           command: |
@@ -82,15 +74,6 @@
             python -m coverage run --branch --source mmseg -m pytest tests/ --ignore tests/test_models/test_backbones/test_timm_backbone.py
             python -m coverage xml
             python -m coverage report -m
-<<<<<<< HEAD
-=======
-      - run:
-          name: Skip timm unittests and generate coverage report
-          command: |
-            python -m coverage run --branch --source mmseg -m pytest tests/ --ignore tests/test_models/test_backbones/test_timm_backbone.py
-            python -m coverage xml
-            python -m coverage report -m
->>>>>>> fd6e42de
   build_cuda:
     parameters:
       torch:
@@ -122,11 +105,7 @@
           name: Install mmseg dependencies
           command: |
             docker exec mmseg pip install -e /mmengine
-<<<<<<< HEAD
             docker exec mmseg pip install -U openmim
-=======
-            docker exec mmseg pip install -U openmim 'importlib-metadata<2'
->>>>>>> fd6e42de
             docker exec mmseg mim install 'mmcv>=2.0.0rc1'
             docker exec mmseg pip install -e /mmclassification
             docker exec mmseg pip install -r requirements/tests.txt -r requirements/optional.txt
